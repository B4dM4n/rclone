package chunkedreader

import (
	"errors"
	"io"
	"math"
	"sync"
	"time"

	"github.com/ncw/rclone/fs"
	"github.com/prometheus/client_golang/prometheus"
)

// io related errors returned by ChunkedReader
var (
	ErrorFileClosed  = errors.New("file already closed")
	ErrorInvalidSeek = errors.New("invalid seek position")
)

// ChunkedReader is a reader for a Object with the possibility
// of reading the source in chunks of given size
type ChunkedReader struct {
<<<<<<< HEAD
	mu               sync.Mutex    // protects following fields
	o                fs.Object     // source to read from
	rc               io.ReadCloser // reader for the current open chunk
	offset           int64         // offset the next Read will start. -1 forces a reopen of o
	chunkOffset      int64         // beginning of the current or next chunk
	chunkSize        int64         // length of the current or next chunk. -1 will open o from chunkOffset to the end
	initialChunkSize int64         // default chunkSize after the chunk specified by RangeSeek is complete
	maxChunkSize     int64         // consecutive read chunks will double in size until reached. -1 means no limit
	customChunkSize  bool          // is the current chunkSize set by RangeSeek?
	closed           bool          // has Close been called?
	opened           time.Time
=======
	mu          sync.Mutex        // protects following fields
	o           fs.Object         // source to read from
	rc          io.ReadCloser     // reader for the current open chunk
	offset      int64             // offset the next Read will start. -1 forces a reopen of o
	chunkOffset int64             // beginning of the current or next chunk
	chunkSize   int64             // length of the current or next chunk. -1 will open o from chunkOffset to the end
	sizeIter    ChunkSizeIterator // function to calculate the next chunk size
	closed      bool              // has Close been called?
}

// ChunkSizeIterator is used to calculate the chunk size values.
type ChunkSizeIterator interface {
	// NextChunkSize returns the next chunk size to use.
	// A return value <= 0 will disable chunk handling.
	NextChunkSize() int64
	// Reset will be called after RangeSeek with the last used chunk size.
	Reset(int64)
}

type minMaxIterator struct {
	cur, min, max int64
}

func (mmi *minMaxIterator) NextChunkSize() int64 {
	if mmi.cur < mmi.min || mmi.min == -1 {
		mmi.cur = mmi.min
		return mmi.min
	}
	if mmi.cur > 0 {
		mmi.cur *= 2
	}
	if mmi.cur > mmi.max {
		return mmi.max
	}
	return mmi.cur
}
func (mmi *minMaxIterator) Reset(int64) {
	mmi.cur = 0
}

// IteratorFromMinMax returns a combination of Min, Max and Multiply by 2 SizeFunc's.
// A min of <= 0 will always return -1 and disable chunked reading.
// If max is greater than min, the last value will be doubled each time.
func IteratorFromMinMax(min, max int64) ChunkSizeIterator {
	if min <= 0 {
		return &minMaxIterator{
			min: -1,
		}
	}
	if max != -1 {
		if max < min {
			max = min
		}
	} else {
		max = math.MaxInt64
	}
	return &minMaxIterator{
		min: min,
		max: max,
	}
}
func fixNeg(size int64) int64 {
	if size <= 0 {
		return -1
	}
	return size
>>>>>>> e8357a62
}

// New returns a ChunkedReader for the Object.
//
// A initialChunkSize of <= 0 will disable chunked reading.
// If maxChunkSize is greater than initialChunkSize, the chunk size will be
// doubled after each chunk read with a maximun of maxChunkSize.
// A Seek or RangeSeek will reset the chunk size to it's initial value
func New(o fs.Object, initialChunkSize, maxChunkSize int64) *ChunkedReader {
	return NewWithChunkSizeIterator(o, IteratorFromMinMax(initialChunkSize, maxChunkSize))
}

// NewWithChunkSizeIterator returns a ChunkedReader for the Object and
// the given chunk size calculation.
// When the sizeIter returns a value <= 0, chunked reading is disabled.
func NewWithChunkSizeIterator(o fs.Object, sizeIter ChunkSizeIterator) *ChunkedReader {
	return &ChunkedReader{
		o:         o,
		offset:    -1,
		chunkSize: fixNeg(sizeIter.NextChunkSize()),
		sizeIter:  sizeIter,
	}
}

// Read from the file - for details see io.Reader
func (cr *ChunkedReader) Read(p []byte) (n int, err error) {
	now := time.Now()
	defer func() {
		promReadKibiBytes.Observe(float64(n) / 1024.)
		promReadTimes.Observe(time.Since(now).Seconds())
		if err != nil && err != io.EOF {
			promReadErrors.Add(1)
		}
	}()

	cr.mu.Lock()
	defer cr.mu.Unlock()

	if cr.closed {
		return 0, ErrorFileClosed
	}

	for reqSize := int64(len(p)); reqSize > 0; reqSize = int64(len(p)) {
		// the current chunk boundary. valid only when chunkSize > 0
		chunkEnd := cr.chunkOffset + cr.chunkSize

		fs.Debugf(cr.o, "ChunkedReader.Read at %d length %d chunkOffset %d chunkSize %d", cr.offset, reqSize, cr.chunkOffset, cr.chunkSize)

		switch {
		case cr.chunkSize > 0 && cr.offset == chunkEnd: // last chunk read completely
			cr.chunkOffset = cr.offset
			cr.chunkSize = fixNeg(cr.sizeIter.NextChunkSize())
			// recalculate the chunk boundary. valid only when chunkSize > 0
			chunkEnd = cr.chunkOffset + cr.chunkSize
			fallthrough
		case cr.offset == -1: // first Read or Read after RangeSeek
			err = cr.openRange()
			if err != nil {
				return
			}
		}

		var buf []byte
		chunkRest := chunkEnd - cr.offset
		// limit read to chunk boundaries if chunkSize > 0
		if reqSize > chunkRest && cr.chunkSize > 0 {
			buf, p = p[0:chunkRest], p[chunkRest:]
		} else {
			buf, p = p, nil
		}
		var rn int
		rn, err = io.ReadFull(cr.rc, buf)
		n += rn
		cr.offset += int64(rn)
		if err != nil {
			if err == io.ErrUnexpectedEOF {
				err = io.EOF
			}
			return
		}
	}
	return n, nil
}

// Close the file - for details see io.Closer
//
// All methods on ChunkedReader will return ErrorFileClosed afterwards
func (cr *ChunkedReader) Close() error {
	cr.mu.Lock()
	defer cr.mu.Unlock()

	if cr.closed {
		return ErrorFileClosed
	}
	cr.closed = true

	return cr.resetReader(nil, 0)
}

// Seek the file - for details see io.Seeker
func (cr *ChunkedReader) Seek(offset int64, whence int) (int64, error) {
	return cr.RangeSeek(offset, whence, -1)
}

// RangeSeek the file - for details see RangeSeeker
//
// The specified length will only apply to the next chunk opened.
// RangeSeek will not reopen the source until Read is called.
func (cr *ChunkedReader) RangeSeek(offset int64, whence int, length int64) (int64, error) {
	cr.mu.Lock()
	defer cr.mu.Unlock()

	fs.Debugf(cr.o, "ChunkedReader.RangeSeek from %d to %d length %d", cr.offset, offset, length)

	if cr.closed {
		return 0, ErrorFileClosed
	}

	size := cr.o.Size()
	switch whence {
	case io.SeekStart:
		cr.offset = 0
	case io.SeekEnd:
		cr.offset = size
	}
	// set the new chunk start
	cr.chunkOffset = cr.offset + offset
	// force reopen on next Read
	cr.offset = -1
	cr.sizeIter.Reset(length)
	if length > 0 {
		cr.chunkSize = length
	} else {
		cr.chunkSize = fixNeg(cr.sizeIter.NextChunkSize())
	}
	if cr.chunkOffset < 0 || cr.chunkOffset >= size {
		cr.chunkOffset = 0
		return 0, ErrorInvalidSeek
	}
	return cr.chunkOffset, nil
}

// Open forces the connection to be opened
func (cr *ChunkedReader) Open() (*ChunkedReader, error) {
	cr.mu.Lock()
	defer cr.mu.Unlock()

	if cr.rc != nil && cr.offset != -1 {
		return cr, nil
	}
	return cr, cr.openRange()
}

// openRange will open the source Object with the current chunk range
//
// If the current open reader implements RangeSeeker, it is tried first.
// When RangeSeek fails, o.Open with a RangeOption is used.
//
// A length <= 0 will request till the end of the file
func (cr *ChunkedReader) openRange() (err error) {
	now := time.Now()
	defer func() {
		promOpenTimes.Observe(time.Since(now).Seconds())
		if err != nil {
			promOpenErrors.Add(1)
		}
	}()

	offset, length := cr.chunkOffset, cr.chunkSize
	fs.Debugf(cr.o, "ChunkedReader.openRange at %d length %d", offset, length)

	if cr.closed {
		return ErrorFileClosed
	}

	if rs, ok := cr.rc.(fs.RangeSeeker); ok {
		n, err := rs.RangeSeek(offset, io.SeekStart, length)
		if err == nil && n == offset {
			cr.offset = offset
			promOpenSeeks.Add(1)
			return nil
		}
		if err != nil {
			fs.Debugf(cr.o, "ChunkedReader.openRange seek failed (%s). Trying Open", err)
		} else {
			fs.Debugf(cr.o, "ChunkedReader.openRange seeked to wrong offset. Wanted %d, got %d. Trying Open", offset, n)
		}
	}

	var rc io.ReadCloser
	if length <= 0 {
		if offset == 0 {
			rc, err = cr.o.Open()
		} else {
			rc, err = cr.o.Open(&fs.RangeOption{Start: offset, End: -1})
		}
	} else {
		rc, err = cr.o.Open(&fs.RangeOption{Start: offset, End: offset + length - 1})
	}
	if err != nil {
		return err
	}
	return cr.resetReader(rc, offset)
}

// resetReader switches the current reader to the given reader.
// The old reader will be Close'd before setting the new reader.
func (cr *ChunkedReader) resetReader(rc io.ReadCloser, offset int64) error {
	if cr.rc != nil {
		promConnDurations.Observe(time.Since(cr.opened).Seconds())
		if err := cr.rc.Close(); err != nil {
			return err
		}
	}
	if rc != nil {
		cr.opened = time.Now()
	}
	cr.rc = rc
	cr.offset = offset
	return nil
}

var (
	_ io.ReadCloser  = (*ChunkedReader)(nil)
	_ io.Seeker      = (*ChunkedReader)(nil)
	_ fs.RangeSeeker = (*ChunkedReader)(nil)
)

var (
	promReadKibiBytes = prometheus.NewHistogram(prometheus.HistogramOpts{
		Name:    "rclone_chunkedreader_read_kibi_bytes",
		Help:    "Amount of kibi bytes read in one Read call",
		Buckets: prometheus.ExponentialBuckets(1., 4, 6),
	})
	promReadErrors = prometheus.NewCounter(prometheus.CounterOpts{
		Name: "rclone_chunkedreader_read_errors_total",
		Help: "Number of errors during Read calls",
	})
	promReadTimes = prometheus.NewHistogram(prometheus.HistogramOpts{
		Name: "rclone_chunkedreader_read_histogram_seconds",
		Help: "Time spent in one Read call",
	})
	promOpenErrors = prometheus.NewCounter(prometheus.CounterOpts{
		Name: "rclone_chunkedreader_open_errors_total",
		Help: "Number of errors while opening a range",
	})
	promOpenSeeks = prometheus.NewCounter(prometheus.CounterOpts{
		Name: "rclone_chunkedreader_open_seeks_total",
		Help: "Number of seeks while opening a range",
	})
	promOpenTimes = prometheus.NewHistogram(prometheus.HistogramOpts{
		Name: "rclone_chunkedreader_open_histogram_seconds",
		Help: "Time spent opening a range",
	})
	promConnDurations = prometheus.NewHistogram(prometheus.HistogramOpts{
		Name:    "rclone_chunkedreader_connection_histogram_seconds",
		Help:    "Age of the connection when Close'd",
		Buckets: []float64{.2, 1, 5, 15, 60, 240, 600, 1800},
	})
)

func init() {
	prometheus.MustRegister(
		promReadKibiBytes,
		promReadErrors,
		promReadTimes,
		promOpenErrors,
		promOpenSeeks,
		promOpenTimes,
		promConnDurations,
	)
}<|MERGE_RESOLUTION|>--- conflicted
+++ resolved
@@ -20,19 +20,6 @@
 // ChunkedReader is a reader for a Object with the possibility
 // of reading the source in chunks of given size
 type ChunkedReader struct {
-<<<<<<< HEAD
-	mu               sync.Mutex    // protects following fields
-	o                fs.Object     // source to read from
-	rc               io.ReadCloser // reader for the current open chunk
-	offset           int64         // offset the next Read will start. -1 forces a reopen of o
-	chunkOffset      int64         // beginning of the current or next chunk
-	chunkSize        int64         // length of the current or next chunk. -1 will open o from chunkOffset to the end
-	initialChunkSize int64         // default chunkSize after the chunk specified by RangeSeek is complete
-	maxChunkSize     int64         // consecutive read chunks will double in size until reached. -1 means no limit
-	customChunkSize  bool          // is the current chunkSize set by RangeSeek?
-	closed           bool          // has Close been called?
-	opened           time.Time
-=======
 	mu          sync.Mutex        // protects following fields
 	o           fs.Object         // source to read from
 	rc          io.ReadCloser     // reader for the current open chunk
@@ -41,6 +28,7 @@
 	chunkSize   int64             // length of the current or next chunk. -1 will open o from chunkOffset to the end
 	sizeIter    ChunkSizeIterator // function to calculate the next chunk size
 	closed      bool              // has Close been called?
+	opened      time.Time
 }
 
 // ChunkSizeIterator is used to calculate the chunk size values.
@@ -99,7 +87,6 @@
 		return -1
 	}
 	return size
->>>>>>> e8357a62
 }
 
 // New returns a ChunkedReader for the Object.
